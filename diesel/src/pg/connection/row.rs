use super::cursor::NamedCursor;
use super::result::PgResult;
<<<<<<< HEAD
use crate::pg::{Pg, PgMetadataLookup, PgValue};
use crate::row::*;
=======
use pg::{Pg, PgValue};
use row::*;
>>>>>>> d8d7f21b

pub struct PgRow<'a> {
    db_result: &'a PgResult,
    row_idx: usize,
    col_idx: usize,
}

impl<'a> PgRow<'a> {
    pub fn new(db_result: &'a PgResult, row_idx: usize) -> Self {
        PgRow {
            db_result,
            row_idx,
            col_idx: 0,
        }
    }
}

impl<'a> Row<Pg> for PgRow<'a> {
    fn take(&mut self) -> Option<PgValue<'_>> {
        let current_idx = self.col_idx;
        self.col_idx += 1;
        let raw = self.db_result.get(self.row_idx, current_idx)?;

        Some(PgValue::new(raw, self.db_result.column_type(current_idx)))
    }

    fn next_is_null(&self, count: usize) -> bool {
        (0..count).all(|i| self.db_result.is_null(self.row_idx, self.col_idx + i))
    }
}

pub struct PgNamedRow<'a> {
    cursor: &'a NamedCursor,
    idx: usize,
}

impl<'a> PgNamedRow<'a> {
    pub fn new(cursor: &'a NamedCursor, idx: usize) -> Self {
        PgNamedRow { cursor, idx }
    }
}

impl<'a> NamedRow<Pg> for PgNamedRow<'a> {
    fn get_raw_value(&self, index: usize) -> Option<PgValue<'_>> {
        let raw = self.cursor.get_value(self.idx, index)?;
        Some(PgValue::new(raw, self.cursor.db_result.column_type(index)))
    }

    fn index_of(&self, column_name: &str) -> Option<usize> {
        self.cursor.index_of_column(column_name)
    }
}<|MERGE_RESOLUTION|>--- conflicted
+++ resolved
@@ -1,12 +1,7 @@
 use super::cursor::NamedCursor;
 use super::result::PgResult;
-<<<<<<< HEAD
-use crate::pg::{Pg, PgMetadataLookup, PgValue};
+use crate::pg::{Pg, PgValue};
 use crate::row::*;
-=======
-use pg::{Pg, PgValue};
-use row::*;
->>>>>>> d8d7f21b
 
 pub struct PgRow<'a> {
     db_result: &'a PgResult,
