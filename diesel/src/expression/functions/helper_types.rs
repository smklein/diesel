--- conflicted
+++ resolved
@@ -5,51 +5,9 @@
 use crate::expression::operators;
 
 /// The return type of [`not(expr)`](crate::dsl::not())
-pub type Not<Expr> = operators::Not<Grouped<Expr>>;
-
-#[doc(hidden)]
-// cannot put deprecated on this because rustc then
-// also reports the function as deprecated
-#[cfg(any(feature = "with-deprecated", not(feature = "without-deprecated")))]
-pub type not<Expr> = Not<Expr>;
+pub type not<Expr> = operators::Not<Grouped<Expr>>;
 
 /// The return type of [`max(expr)`](crate::dsl::max())
-<<<<<<< HEAD
-pub type Max<Expr> = super::aggregate_ordering::max::HelperType<SqlTypeOf<Expr>, Expr>;
-
-#[doc(hidden)]
-// cannot put deprecated on this because rustc then
-// also reports the function as deprecated
-#[cfg(any(feature = "with-deprecated", not(feature = "without-deprecated")))]
-pub type max<Expr> = Max<Expr>;
-
-/// The return type of [`min(expr)`](crate::dsl::min())
-pub type Min<Expr> = super::aggregate_ordering::min::HelperType<SqlTypeOf<Expr>, Expr>;
-
-#[doc(hidden)]
-// cannot put deprecated on this because rustc then
-// also reports the function as deprecated
-#[cfg(any(feature = "with-deprecated", not(feature = "without-deprecated")))]
-pub type min<Expr> = Min<Expr>;
-
-/// The return type of [`sum(expr)`](crate::dsl::sum())
-pub type Sum<Expr> = super::aggregate_folding::sum::HelperType<SqlTypeOf<Expr>, Expr>;
-
-#[doc(hidden)]
-// cannot put deprecated on this because rustc then
-// also reports the function as deprecated
-#[cfg(any(feature = "with-deprecated", not(feature = "without-deprecated")))]
-pub type sum<Expr> = Sum<Expr>;
-
-/// The return type of [`avg(expr)`](crate::dsl::avg())
-pub type Avg<Expr> = super::aggregate_folding::avg::HelperType<SqlTypeOf<Expr>, Expr>;
-
-#[doc(hidden)]
-// cannot put deprecated on this because rustc then
-// also reports the function as deprecated
-#[cfg(any(feature = "with-deprecated", not(feature = "without-deprecated")))]
-pub type avg<Expr> = Avg<Expr>;
-=======
 pub type max<Expr> = super::aggregate_ordering::max<SqlTypeOf<Expr>, Expr>;
 
 /// The return type of [`min(expr)`](crate::dsl::min())
@@ -60,13 +18,6 @@
 
 /// The return type of [`avg(expr)`](crate::dsl::avg())
 pub type avg<Expr> = super::aggregate_folding::avg<SqlTypeOf<Expr>, Expr>;
->>>>>>> 59574011
 
 /// The return type of [`exists(expr)`](crate::dsl::exists())
-pub type Exists<Expr> = crate::expression::exists::Exists<Expr>;
-
-#[doc(hidden)]
-// cannot put deprecated on this because rustc then
-// also reports the function as deprecated
-#[cfg(any(feature = "with-deprecated", not(feature = "without-deprecated")))]
-pub type exists<Expr> = Exists<Expr>;+pub type exists<Expr> = crate::expression::exists::Exists<Expr>;